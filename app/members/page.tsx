// app/members/page.tsx
'use client';

export const dynamic = 'force-dynamic';
<<<<<<< HEAD

import { useEffect, useMemo, useState } from 'react';
import { User } from '@supabase/supabase-js';
import { getSupabaseBrowser } from '@/lib/supabaseClient';
=======
>>>>>>> 9f171ebd

import React, { useEffect, useState } from 'react';
import { getSupabaseBrowserClient } from '@/lib/supabaseClient';

export default function MembersPage() {
  const [ready, setReady] = useState(false);

  useEffect(() => {
    // Defer any supabase/auth usage to the browser after mount
    try {
      const sb = getSupabaseBrowserClient();
      // optional: warm-up call or auth check could go here
    } catch {
      // ignore; on server it won't run
    } finally {
      setReady(true);
    }
  }, []);

  return (
    <main className="min-h-[60vh] px-6 py-10">
      <h1 className="text-2xl font-semibold mb-2">Members</h1>
      {!ready ? (
        <p className="opacity-70">Loading…</p>
      ) : (
        <p className="opacity-80">Members console will appear here.</p>
      )}
    </main>
  );
}<|MERGE_RESOLUTION|>--- conflicted
+++ resolved
@@ -2,13 +2,10 @@
 'use client';
 
 export const dynamic = 'force-dynamic';
-<<<<<<< HEAD
 
 import { useEffect, useMemo, useState } from 'react';
 import { User } from '@supabase/supabase-js';
 import { getSupabaseBrowser } from '@/lib/supabaseClient';
-=======
->>>>>>> 9f171ebd
 
 import React, { useEffect, useState } from 'react';
 import { getSupabaseBrowserClient } from '@/lib/supabaseClient';
