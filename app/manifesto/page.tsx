<<<<<<< HEAD
// Server-safe Manifesto page to fix build error: "createContext is not a function".
// No React context or client-only libraries are used here.
import type { Metadata } from 'next';

export const metadata: Metadata = {
  title: 'Manifesto • Gatishil Nepal',
  description: 'Economics + Culture First → Politics Later. The living manifesto of Gatishil Nepal.',
=======
import { cookies } from 'next/headers';
import type { Metadata } from 'next';
import ManifestoEN from '@/content/manifesto.en.mdx';
import ManifestoNP from '@/content/manifesto.np.mdx';

export const dynamic = 'force-dynamic';
export const revalidate = 0;

export const metadata: Metadata = {
  title: 'Manifesto — Gatishil Nepal',
  description:
    'The living manifesto of Gatishil Nepal. Eight vows to return Nepal to its people.',
>>>>>>> 30570ce5
};

export default function ManifestoPage() {
  const langCookie = cookies().get('lang')?.value;
  const lang = langCookie === 'np' ? 'np' : 'en';
  const Content = lang === 'np' ? ManifestoNP : ManifestoEN;

  return (
<<<<<<< HEAD
    <main className="max-w-3xl mx-auto px-5 py-10 prose prose-invert">
      <h1>Gatishil Nepal — Manifesto</h1>
      <p>
        This is a temporary, server-safe version to restore builds while we wire inline editing.
        The full manifesto content (EN/NP) will load from Tina content soon.
      </p>
      <h2>Core Thesis</h2>
      <p>
        Economics and culture must be strengthened first; politics follows. We focus on productive work,
        cooperative value-creation, and cultural revival that empowers every ward.
      </p>
      <p className="opacity-70 text-sm">
        Build fix: removed client-only/context usage that caused <code>createContext</code> to be undefined during SSR.
      </p>
=======
    <main className="min-h-screen bg-gradient-to-b from-slate-950 via-slate-900 to-black px-4 py-16 text-white sm:px-6 lg:px-8">
      <div className="mx-auto max-w-3xl">
        <header className="mb-10 text-center">
          <p className="text-xs font-semibold uppercase tracking-[0.32em] text-amber-200/70">Manifesto</p>
          <h1 className="mt-3 text-3xl font-semibold text-amber-100 sm:text-4xl">
            {lang === 'np' ? 'घोषणा पत्र — शक्तिहीनको शक्ति' : 'Manifesto — The Power of the Powerless'}
          </h1>
        </header>
        <article className="prose prose-invert prose-headings:text-amber-200 prose-strong:text-amber-100 prose-a:text-amber-300">
          <Content />
        </article>
      </div>
>>>>>>> 30570ce5
    </main>
  );
}<|MERGE_RESOLUTION|>--- conflicted
+++ resolved
@@ -1,12 +1,3 @@
-<<<<<<< HEAD
-// Server-safe Manifesto page to fix build error: "createContext is not a function".
-// No React context or client-only libraries are used here.
-import type { Metadata } from 'next';
-
-export const metadata: Metadata = {
-  title: 'Manifesto • Gatishil Nepal',
-  description: 'Economics + Culture First → Politics Later. The living manifesto of Gatishil Nepal.',
-=======
 import { cookies } from 'next/headers';
 import type { Metadata } from 'next';
 import ManifestoEN from '@/content/manifesto.en.mdx';
@@ -19,7 +10,6 @@
   title: 'Manifesto — Gatishil Nepal',
   description:
     'The living manifesto of Gatishil Nepal. Eight vows to return Nepal to its people.',
->>>>>>> 30570ce5
 };
 
 export default function ManifestoPage() {
@@ -28,22 +18,6 @@
   const Content = lang === 'np' ? ManifestoNP : ManifestoEN;
 
   return (
-<<<<<<< HEAD
-    <main className="max-w-3xl mx-auto px-5 py-10 prose prose-invert">
-      <h1>Gatishil Nepal — Manifesto</h1>
-      <p>
-        This is a temporary, server-safe version to restore builds while we wire inline editing.
-        The full manifesto content (EN/NP) will load from Tina content soon.
-      </p>
-      <h2>Core Thesis</h2>
-      <p>
-        Economics and culture must be strengthened first; politics follows. We focus on productive work,
-        cooperative value-creation, and cultural revival that empowers every ward.
-      </p>
-      <p className="opacity-70 text-sm">
-        Build fix: removed client-only/context usage that caused <code>createContext</code> to be undefined during SSR.
-      </p>
-=======
     <main className="min-h-screen bg-gradient-to-b from-slate-950 via-slate-900 to-black px-4 py-16 text-white sm:px-6 lg:px-8">
       <div className="mx-auto max-w-3xl">
         <header className="mb-10 text-center">
@@ -56,7 +30,6 @@
           <Content />
         </article>
       </div>
->>>>>>> 30570ce5
     </main>
   );
 }