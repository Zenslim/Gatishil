// app/status/page.tsx
'use client';

export const dynamic = 'force-dynamic';
<<<<<<< HEAD

import { useEffect, useMemo, useState } from 'react';
import { getSupabaseBrowserClient } from '@/lib/supabaseClient';
=======
>>>>>>> 9f171ebd

import React, { useEffect, useState } from 'react';
import { getSupabaseBrowserClient } from '@/lib/supabaseClient';

export default function StatusPage() {
  const [ready, setReady] = useState(false);

  useEffect(() => {
    try {
      const sb = getSupabaseBrowserClient();
      // optional: ping or status checks
    } catch {
      // ignore
    } finally {
      setReady(true);
    }
  }, []);

  return (
    <main className="min-h-[60vh] px-6 py-10">
      <h1 className="text-2xl font-semibold mb-2">Status</h1>
      {!ready ? (
        <p className="opacity-70">Checking…</p>
      ) : (
        <p className="opacity-80">All systems nominal (placeholder).</p>
      )}
    </main>
  );
}<|MERGE_RESOLUTION|>--- conflicted
+++ resolved
@@ -2,12 +2,9 @@
 'use client';
 
 export const dynamic = 'force-dynamic';
-<<<<<<< HEAD
 
 import { useEffect, useMemo, useState } from 'react';
 import { getSupabaseBrowserClient } from '@/lib/supabaseClient';
-=======
->>>>>>> 9f171ebd
 
 import React, { useEffect, useState } from 'react';
 import { getSupabaseBrowserClient } from '@/lib/supabaseClient';
