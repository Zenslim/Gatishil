import { NextRequest, NextResponse } from 'next/server';
import { createServerClient } from '@supabase/ssr';
<<<<<<< HEAD
import { getSupabaseAdmin } from '@/lib/supabaseAdmin';
import { derivePasswordFromPinSync } from '@/lib/crypto/pin';

const ENABLED = process.env.NEXT_PUBLIC_ENABLE_TRUST_PIN === 'true';
const SUPABASE_URL = process.env.NEXT_PUBLIC_SUPABASE_URL;
const SUPABASE_ANON = process.env.NEXT_PUBLIC_SUPABASE_ANON_KEY;
const PIN_PEPPER = process.env.PIN_PEPPER;

const normalizePhone = (raw: string) => {
  const trimmed = raw.trim();
  if (!trimmed) return '';
  if (trimmed.startsWith('+')) return trimmed;
  const digits = trimmed.replace(/\D/g, '');
=======
import { createClient as createServiceClient, PostgrestError } from '@supabase/supabase-js';
import crypto from 'crypto';

/** Flags */
const ENABLED = process.env.NEXT_PUBLIC_ENABLE_TRUST_PIN === 'true';
const DEBUG_PIN = process.env.NEXT_PUBLIC_DEBUG_PIN === 'true';

/** Env */
const SUPABASE_URL = process.env.NEXT_PUBLIC_SUPABASE_URL || '';
const SUPABASE_ANON = process.env.NEXT_PUBLIC_SUPABASE_ANON_KEY || '';
const SUPABASE_SERVICE_ROLE_KEY = process.env.SUPABASE_SERVICE_ROLE_KEY || '';
const PIN_PEPPER = process.env.PIN_PEPPER || '';

/* ---------- helpers ---------- */
const b64url = (buf: Buffer) =>
  buf.toString('base64').replace(/=/g, '').replace(/\+/g, '-').replace(/\//g, '_');

const toE164NP = (raw?: string) => {
  if (!raw) return undefined;
  let s = String(raw).trim().replace(/[()\s-]/g, '');
  if (!s) return undefined;
  if (s.startsWith('+')) return s;
  const digits = s.replace(/\D/g, '');
  if (!digits) return undefined;
>>>>>>> 187bddfc
  if (digits.startsWith('977')) return `+${digits}`;
  if (digits.startsWith('0') && digits.length >= 10) return `+977${digits.slice(1)}`;
  if (digits.length >= 9) return `+977${digits}`;
  return `+977${digits}`;
};

<<<<<<< HEAD
const getSupabaseSSR = (req: NextRequest, res: NextResponse) =>
  createServerClient(SUPABASE_URL!, SUPABASE_ANON!, {
    cookies: {
      get: (name: string) => req.cookies.get(name)?.value,
      set: (name: string, value: string, options: any) => {
        res.cookies.set({ name, value, ...options });
      },
      remove: (name: string, options: any) => {
        res.cookies.set({ name, value: '', ...options });
      },
    },
  });

export function OPTIONS() {
  return new NextResponse(null, { status: 204 });
}

export function GET() {
  return new NextResponse('Use POST', { status: 405 });
=======
const derivePinPassword = (pin: string, userId: string, saltB64url: string, pepper: string) => {
  const saltStd = saltB64url.replace(/-/g, '+').replace(/_/g, '/');
  const salt = Buffer.from(saltStd, 'base64');
  const material = Buffer.from(`${pin}:${userId}:${pepper}`, 'utf8');
  const dk = (crypto as any).scryptSync(material, salt, 32, { N: 8192, r: 8, p: 1 }) as Buffer;
  return b64url(dk);
};

async function readBodyAny(req: NextRequest): Promise<any> {
  const ct = (req.headers.get('content-type') || '').toLowerCase();
  if (ct.includes('application/json')) { try { return await req.json(); } catch {} }
  if (ct.includes('multipart/form-data')) {
    try { const fd = await req.formData(); const o: any = {}; for (const [k, v] of fd.entries()) o[k] = typeof v === 'string' ? v : ''; return o; } catch {}
  }
  if (ct.includes('application/x-www-form-urlencoded')) {
    try { const txt = await req.text(); const p = new URLSearchParams(txt); const o: any = {}; p.forEach((v,k)=>o[k]=v); return o; } catch {}
  }
  try {
    const txt = await req.text(); if (!txt) return {};
    try { return JSON.parse(txt); } catch {
      const p = new URLSearchParams(txt); const o: any = {}; p.forEach((v,k)=>o[k]=v); return o;
    }
  } catch { return {}; }
}

function pickFirst(obj: any, keys: string[]): string | undefined {
  for (const k of keys) {
    const v = obj?.[k];
    if (v !== undefined && v !== null && String(v).trim() !== '') return String(v).trim();
  }
  return undefined;
>>>>>>> 187bddfc
}

function extractFields(raw: any): { email?: string; phone?: string; pin?: string } {
  const bags = [raw, raw?.values, raw?.data, raw?.form, raw?.form?.values, raw?.payload, raw?.input, raw?.body].filter(Boolean);
  let email: string|undefined, phone: string|undefined, pin: string|undefined;

  for (const b of bags) {
    const identifier = pickFirst(b, ['identifier','login','user','username']);
    const maybeEmail = pickFirst(b, ['email','userEmail','mail']);
    const maybePhone = pickFirst(b, ['phone','mobile','msisdn','number','contact']);
    const maybePin   = pickFirst(b, ['pin','pincode','pin_code','code','otp','password','passcode']);

    if (!email && (maybeEmail || (identifier && identifier.includes('@'))))
      email = (maybeEmail || identifier)!.toLowerCase();

    if (!phone && (maybePhone || (identifier && !identifier.includes('@'))))
      phone = toE164NP(maybePhone || identifier);

    if (!pin && maybePin && /^\d{4,8}$/.test(maybePin))
      pin = maybePin;
  }
  return { email, phone, pin };
}

function jerr(code: number, msg: string, debug?: any) {
  if (DEBUG_PIN && debug) return NextResponse.json({ error: msg, debug }, { status: code });
  return NextResponse.json({ error: msg }, { status: code });
}

/* ---------- handlers ---------- */
export function OPTIONS() { return new NextResponse(null, { status: 204 }); }
export function GET() { return new NextResponse('Use POST', { status: 405 }); }

export async function POST(req: NextRequest) {
  try {
    if (!ENABLED) return new NextResponse('Trust PIN disabled', { status: 404 });
    if (!SUPABASE_URL || !SUPABASE_ANON || !SUPABASE_SERVICE_ROLE_KEY || !PIN_PEPPER) {
      return jerr(500, 'Server misconfigured', {
        SUPABASE_URL: !!SUPABASE_URL,
        SUPABASE_ANON: !!SUPABASE_ANON,
        SUPABASE_SERVICE_ROLE_KEY: !!SUPABASE_SERVICE_ROLE_KEY,
        PIN_PEPPER: !!PIN_PEPPER,
      });
    }

<<<<<<< HEAD
    const body = (await req.json().catch(() => ({}))) as {
      email?: string;
      phone?: string;
      pin?: string;
    };

    const emailInput = body.email?.trim() || '';
    const phoneInput = body.phone?.trim() || '';
    const pin = String(body.pin ?? '').trim();

    if (!pin || !/^\d{4,8}$/.test(pin)) {
      return NextResponse.json({ error: 'Invalid PIN' }, { status: 400 });
    }

    const hasEmail = !!emailInput;
    const hasPhone = !!phoneInput;
    if (!hasEmail && !hasPhone) {
      return NextResponse.json({ error: 'Missing email or phone' }, { status: 400 });
    }
    if (hasEmail && hasPhone) {
      return NextResponse.json({ error: 'Provide either email or phone, not both' }, { status: 400 });
    }

    const identifierColumn = hasEmail ? 'email' : 'phone';
    const identifierValue = hasEmail ? emailInput : normalizePhone(phoneInput);

    if (!identifierValue) {
      return NextResponse.json({ error: 'Invalid identifier' }, { status: 400 });
    }

    const admin = getSupabaseAdmin();

    const { data: profile, error: profileErr } = await admin
      .from('profiles')
      .select('id, email, phone')
      .eq(identifierColumn, identifierValue)
      .maybeSingle();

    if (profileErr) {
      return NextResponse.json({ error: 'Failed to lookup account' }, { status: 500 });
    }
    if (!profile?.id) {
      return NextResponse.json({ error: 'Account not found' }, { status: 404 });
    }

    const userId = profile.id as string;

    const { data: pinRow, error: pinErr } = await admin
      .from('auth_local_pin')
      .select('salt, salt_b64')
      .eq('user_id', userId)
      .maybeSingle();

    if (pinErr) {
      return NextResponse.json({ error: 'Failed to read PIN' }, { status: 500 });
    }

    let saltValue = (pinRow?.salt_b64 || pinRow?.salt || '') as string;
    if (!saltValue) {
      return NextResponse.json({ error: 'No PIN set for this account' }, { status: 409 });
    }

    if (saltValue.startsWith('\\x')) {
      saltValue = Buffer.from(saltValue.slice(2), 'hex').toString('base64');
    }

    const saltB64 = saltValue.replace(/-/g, '+').replace(/_/g, '/');

    const { derivedB64u: derivedPassword } = derivePasswordFromPinSync({
      pin,
      userId,
      saltB64,
      pepper: PIN_PEPPER,
    });

    const { data: authUser, error: authErr } = await admin.auth.admin.getUserById(userId);
    if (authErr) {
      return NextResponse.json({ error: 'Failed to load account identity' }, { status: 500 });
    }

    const authEmail = authUser.user?.email ?? profile.email;
    if (!authEmail) {
      return NextResponse.json({ error: 'Account email missing' }, { status: 500 });
    }

    const res = new NextResponse(null, { status: 204 });
    const supabaseSSR = getSupabaseSSR(req, res);

    const { error: signInErr } = await supabaseSSR.auth.signInWithPassword({
      email: authEmail,
      password: derivedPassword,
    });

    if (signInErr) {
      return NextResponse.json({ error: 'Invalid PIN' }, { status: 401 });
    }

    return res;
=======
    const raw = await readBodyAny(req);
    const { email, phone, pin } = extractFields(raw);
    const provided = [!!email, !!phone].filter(Boolean).length;

    if (!pin && provided === 0) return new NextResponse(null, { status: 204 });
    if (!pin || provided !== 1) return jerr(400, 'Provide exactly one of {email|phone} and a pin');

    // SSR client → to set cookies after sign-in
    const cookieStore = cookies();
    const supabaseSSR = createServerClient(SUPABASE_URL, SUPABASE_ANON, {
      cookies: {
        getAll: () => cookieStore.getAll(),
        setAll: (setCookies) => { for (const { name, value, options } of setCookies) cookieStore.set(name, value, options); },
      },
    });

    // Service Role for public.* reads (bypass RLS)
    const svc = createServiceClient(SUPABASE_URL, SUPABASE_SERVICE_ROLE_KEY, { auth: { persistSession: false } });

    // Resolve user_id via public.profiles
    let userId: string | null = null;

    if (email) {
      const q = await svc.from('profiles').select('id').eq('email', email).maybeSingle();
      if (q.error) {
        const e = q.error as PostgrestError;
        return jerr(500, 'DB error resolving user', { phase: 'profiles_lookup_email', code: e.code, message: e.message, details: e.details, hint: e.hint });
      }
      userId = q.data?.id ?? null;
    } else {
      const e164 = toE164NP(phone!)!;
      const digits = e164.replace(/\D/g, '');
      const zeroLead = digits.startsWith('977') ? `0${digits.slice(3)}` : `0${digits}`;
      const local = digits.startsWith('977') ? digits.slice(3) : digits;
      const plain977 = digits;

      const resp = await svc
        .from('profiles')
        .select('id')
        .or([`phone.eq.${e164}`, `phone.eq.${plain977}`, `phone.eq.${zeroLead}`, `phone.eq.${local}`].join(','))
        .maybeSingle();
      if (resp.error) {
        const e = resp.error as PostgrestError;
        return jerr(500, 'DB error resolving user', { phase: 'profiles_lookup_phone', code: e.code, message: e.message, details: e.details, hint: e.hint });
      }
      userId = resp.data?.id ?? null;
    }

    if (!userId) return jerr(404, 'User not found');

    // Read PIN salt
    const pinQ = await svc.from('auth_local_pin').select('salt').eq('user_id', userId).maybeSingle();
    if (pinQ.error) {
      const e = pinQ.error as PostgrestError;
      return jerr(500, 'DB error reading PIN', { phase: 'read_pin_salt', code: e.code, message: e.message, details: e.details, hint: e.hint });
    }
    if (!pinQ.data?.salt) return jerr(409, 'No PIN set for this account');

    // Canonical email via Admin API (ensured by /api/pin/set)
    const admin = createServiceClient(SUPABASE_URL, SUPABASE_SERVICE_ROLE_KEY, { auth: { persistSession: false } });
    const { data: adminUser, error: adminErr } = await admin.auth.admin.getUserById(userId);
    if (adminErr) return jerr(500, 'Failed to read account', { phase: 'admin_get_user', message: adminErr.message });
    const authEmail = adminUser?.user?.email || null;
    if (!authEmail) return jerr(500, 'Account email missing'); // should not happen after pin/set

    // derive + server-side sign-in
    const derivedPassword = derivePinPassword(pin, userId, pinQ.data.salt, PIN_PEPPER);
    const signIn = await supabaseSSR.auth.signInWithPassword({ email: authEmail, password: derivedPassword });
    if (signIn.error) {
      return jerr(401, 'Invalid PIN for this account', { phase: 'sign_in', message: signIn.error.message });
    }

    return new NextResponse(null, { status: 204 });
>>>>>>> 187bddfc
  } catch (e: any) {
    return jerr(500, 'Unexpected error', { message: e?.message, stack: e?.stack });
  }
}<|MERGE_RESOLUTION|>--- conflicted
+++ resolved
@@ -1,6 +1,5 @@
 import { NextRequest, NextResponse } from 'next/server';
 import { createServerClient } from '@supabase/ssr';
-<<<<<<< HEAD
 import { getSupabaseAdmin } from '@/lib/supabaseAdmin';
 import { derivePasswordFromPinSync } from '@/lib/crypto/pin';
 
@@ -14,39 +13,12 @@
   if (!trimmed) return '';
   if (trimmed.startsWith('+')) return trimmed;
   const digits = trimmed.replace(/\D/g, '');
-=======
-import { createClient as createServiceClient, PostgrestError } from '@supabase/supabase-js';
-import crypto from 'crypto';
-
-/** Flags */
-const ENABLED = process.env.NEXT_PUBLIC_ENABLE_TRUST_PIN === 'true';
-const DEBUG_PIN = process.env.NEXT_PUBLIC_DEBUG_PIN === 'true';
-
-/** Env */
-const SUPABASE_URL = process.env.NEXT_PUBLIC_SUPABASE_URL || '';
-const SUPABASE_ANON = process.env.NEXT_PUBLIC_SUPABASE_ANON_KEY || '';
-const SUPABASE_SERVICE_ROLE_KEY = process.env.SUPABASE_SERVICE_ROLE_KEY || '';
-const PIN_PEPPER = process.env.PIN_PEPPER || '';
-
-/* ---------- helpers ---------- */
-const b64url = (buf: Buffer) =>
-  buf.toString('base64').replace(/=/g, '').replace(/\+/g, '-').replace(/\//g, '_');
-
-const toE164NP = (raw?: string) => {
-  if (!raw) return undefined;
-  let s = String(raw).trim().replace(/[()\s-]/g, '');
-  if (!s) return undefined;
-  if (s.startsWith('+')) return s;
-  const digits = s.replace(/\D/g, '');
-  if (!digits) return undefined;
->>>>>>> 187bddfc
   if (digits.startsWith('977')) return `+${digits}`;
   if (digits.startsWith('0') && digits.length >= 10) return `+977${digits.slice(1)}`;
   if (digits.length >= 9) return `+977${digits}`;
   return `+977${digits}`;
 };
 
-<<<<<<< HEAD
 const getSupabaseSSR = (req: NextRequest, res: NextResponse) =>
   createServerClient(SUPABASE_URL!, SUPABASE_ANON!, {
     cookies: {
@@ -66,66 +38,6 @@
 
 export function GET() {
   return new NextResponse('Use POST', { status: 405 });
-=======
-const derivePinPassword = (pin: string, userId: string, saltB64url: string, pepper: string) => {
-  const saltStd = saltB64url.replace(/-/g, '+').replace(/_/g, '/');
-  const salt = Buffer.from(saltStd, 'base64');
-  const material = Buffer.from(`${pin}:${userId}:${pepper}`, 'utf8');
-  const dk = (crypto as any).scryptSync(material, salt, 32, { N: 8192, r: 8, p: 1 }) as Buffer;
-  return b64url(dk);
-};
-
-async function readBodyAny(req: NextRequest): Promise<any> {
-  const ct = (req.headers.get('content-type') || '').toLowerCase();
-  if (ct.includes('application/json')) { try { return await req.json(); } catch {} }
-  if (ct.includes('multipart/form-data')) {
-    try { const fd = await req.formData(); const o: any = {}; for (const [k, v] of fd.entries()) o[k] = typeof v === 'string' ? v : ''; return o; } catch {}
-  }
-  if (ct.includes('application/x-www-form-urlencoded')) {
-    try { const txt = await req.text(); const p = new URLSearchParams(txt); const o: any = {}; p.forEach((v,k)=>o[k]=v); return o; } catch {}
-  }
-  try {
-    const txt = await req.text(); if (!txt) return {};
-    try { return JSON.parse(txt); } catch {
-      const p = new URLSearchParams(txt); const o: any = {}; p.forEach((v,k)=>o[k]=v); return o;
-    }
-  } catch { return {}; }
-}
-
-function pickFirst(obj: any, keys: string[]): string | undefined {
-  for (const k of keys) {
-    const v = obj?.[k];
-    if (v !== undefined && v !== null && String(v).trim() !== '') return String(v).trim();
-  }
-  return undefined;
->>>>>>> 187bddfc
-}
-
-function extractFields(raw: any): { email?: string; phone?: string; pin?: string } {
-  const bags = [raw, raw?.values, raw?.data, raw?.form, raw?.form?.values, raw?.payload, raw?.input, raw?.body].filter(Boolean);
-  let email: string|undefined, phone: string|undefined, pin: string|undefined;
-
-  for (const b of bags) {
-    const identifier = pickFirst(b, ['identifier','login','user','username']);
-    const maybeEmail = pickFirst(b, ['email','userEmail','mail']);
-    const maybePhone = pickFirst(b, ['phone','mobile','msisdn','number','contact']);
-    const maybePin   = pickFirst(b, ['pin','pincode','pin_code','code','otp','password','passcode']);
-
-    if (!email && (maybeEmail || (identifier && identifier.includes('@'))))
-      email = (maybeEmail || identifier)!.toLowerCase();
-
-    if (!phone && (maybePhone || (identifier && !identifier.includes('@'))))
-      phone = toE164NP(maybePhone || identifier);
-
-    if (!pin && maybePin && /^\d{4,8}$/.test(maybePin))
-      pin = maybePin;
-  }
-  return { email, phone, pin };
-}
-
-function jerr(code: number, msg: string, debug?: any) {
-  if (DEBUG_PIN && debug) return NextResponse.json({ error: msg, debug }, { status: code });
-  return NextResponse.json({ error: msg }, { status: code });
 }
 
 /* ---------- handlers ---------- */
@@ -144,7 +56,6 @@
       });
     }
 
-<<<<<<< HEAD
     const body = (await req.json().catch(() => ({}))) as {
       email?: string;
       phone?: string;
@@ -243,81 +154,6 @@
     }
 
     return res;
-=======
-    const raw = await readBodyAny(req);
-    const { email, phone, pin } = extractFields(raw);
-    const provided = [!!email, !!phone].filter(Boolean).length;
-
-    if (!pin && provided === 0) return new NextResponse(null, { status: 204 });
-    if (!pin || provided !== 1) return jerr(400, 'Provide exactly one of {email|phone} and a pin');
-
-    // SSR client → to set cookies after sign-in
-    const cookieStore = cookies();
-    const supabaseSSR = createServerClient(SUPABASE_URL, SUPABASE_ANON, {
-      cookies: {
-        getAll: () => cookieStore.getAll(),
-        setAll: (setCookies) => { for (const { name, value, options } of setCookies) cookieStore.set(name, value, options); },
-      },
-    });
-
-    // Service Role for public.* reads (bypass RLS)
-    const svc = createServiceClient(SUPABASE_URL, SUPABASE_SERVICE_ROLE_KEY, { auth: { persistSession: false } });
-
-    // Resolve user_id via public.profiles
-    let userId: string | null = null;
-
-    if (email) {
-      const q = await svc.from('profiles').select('id').eq('email', email).maybeSingle();
-      if (q.error) {
-        const e = q.error as PostgrestError;
-        return jerr(500, 'DB error resolving user', { phase: 'profiles_lookup_email', code: e.code, message: e.message, details: e.details, hint: e.hint });
-      }
-      userId = q.data?.id ?? null;
-    } else {
-      const e164 = toE164NP(phone!)!;
-      const digits = e164.replace(/\D/g, '');
-      const zeroLead = digits.startsWith('977') ? `0${digits.slice(3)}` : `0${digits}`;
-      const local = digits.startsWith('977') ? digits.slice(3) : digits;
-      const plain977 = digits;
-
-      const resp = await svc
-        .from('profiles')
-        .select('id')
-        .or([`phone.eq.${e164}`, `phone.eq.${plain977}`, `phone.eq.${zeroLead}`, `phone.eq.${local}`].join(','))
-        .maybeSingle();
-      if (resp.error) {
-        const e = resp.error as PostgrestError;
-        return jerr(500, 'DB error resolving user', { phase: 'profiles_lookup_phone', code: e.code, message: e.message, details: e.details, hint: e.hint });
-      }
-      userId = resp.data?.id ?? null;
-    }
-
-    if (!userId) return jerr(404, 'User not found');
-
-    // Read PIN salt
-    const pinQ = await svc.from('auth_local_pin').select('salt').eq('user_id', userId).maybeSingle();
-    if (pinQ.error) {
-      const e = pinQ.error as PostgrestError;
-      return jerr(500, 'DB error reading PIN', { phase: 'read_pin_salt', code: e.code, message: e.message, details: e.details, hint: e.hint });
-    }
-    if (!pinQ.data?.salt) return jerr(409, 'No PIN set for this account');
-
-    // Canonical email via Admin API (ensured by /api/pin/set)
-    const admin = createServiceClient(SUPABASE_URL, SUPABASE_SERVICE_ROLE_KEY, { auth: { persistSession: false } });
-    const { data: adminUser, error: adminErr } = await admin.auth.admin.getUserById(userId);
-    if (adminErr) return jerr(500, 'Failed to read account', { phase: 'admin_get_user', message: adminErr.message });
-    const authEmail = adminUser?.user?.email || null;
-    if (!authEmail) return jerr(500, 'Account email missing'); // should not happen after pin/set
-
-    // derive + server-side sign-in
-    const derivedPassword = derivePinPassword(pin, userId, pinQ.data.salt, PIN_PEPPER);
-    const signIn = await supabaseSSR.auth.signInWithPassword({ email: authEmail, password: derivedPassword });
-    if (signIn.error) {
-      return jerr(401, 'Invalid PIN for this account', { phase: 'sign_in', message: signIn.error.message });
-    }
-
-    return new NextResponse(null, { status: 204 });
->>>>>>> 187bddfc
   } catch (e: any) {
     return jerr(500, 'Unexpected error', { message: e?.message, stack: e?.stack });
   }
