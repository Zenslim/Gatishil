--- conflicted
+++ resolved
@@ -8,108 +8,6 @@
 import { useI18n } from '@/lib/i18n';
 
 type SessionState = 'unknown' | 'signedOut' | 'signedIn';
-
-<<<<<<< HEAD
-=======
-/** Inline Nepal flag SVG (double-pennon), ensures visibility on all platforms */
-function FlagNP({ size = 22 }: { size?: number }) {
-  return (
-    <svg
-      width={size}
-      height={size * 1.3}
-      viewBox="0 0 100 130"
-      aria-hidden
-      role="img"
-      style={{ display: 'block' }}
-    >
-      <defs>
-        <linearGradient id="npEdge" x1="0" x2="0" y1="0" y2="1">
-          <stop offset="0" stopColor="#1d3f8f" />
-          <stop offset="1" stopColor="#0b2c6f" />
-        </linearGradient>
-      </defs>
-      {/* Border */}
-      <path d="M6 4 L94 65 L36 65 L94 126 L6 126 Z" fill="url(#npEdge)"/>
-      {/* Red field (inset) */}
-      <path d="M10 10 L86 65 L32 65 L86 120 L10 120 Z" fill="#d82027"/>
-      {/* Crescent + sun (simplified iconic shapes) */}
-      <g fill="#fff">
-        {/* Crescent (upper) */}
-        <path d="M28 40 a16 16 0 1 0 24 0 a12 12 0 1 1 -24 0z"/>
-        {/* Sun (lower) */}
-        <circle cx="48" cy="90" r="10"/>
-        <g transform="translate(48,90)">
-          {Array.from({length:12}).map((_,i)=>(
-            <rect key={i} x="-1.2" y="-15" width="2.4" height="6" transform={`rotate(${i*30})`} />
-          ))}
-        </g>
-      </g>
-      {/* Blue outline stroke */}
-      <path d="M6 4 L94 65 L36 65 L94 126 L6 126 Z" fill="none" stroke="#0b2c6f" strokeWidth="3"/>
-    </svg>
-  );
-}
-
->>>>>>> a780eecd
-/** Blue circular “account” icon */
-function BlueLoginIcon({ className = '' }: { className?: string }) {
-  return (
-    <svg viewBox="0 0 48 48" width="26" height="26" className={className} aria-hidden>
-      <circle cx="24" cy="24" r="22" fill="#25A7E1" />
-      <circle cx="24" cy="19" r="7" fill="none" stroke="#0A2430" strokeWidth="3" />
-      <path d="M12 36c2.5-6 8-9 12-9s9.5 3 12 9" fill="none" stroke="#0A2430" strokeWidth="3" strokeLinecap="round" />
-    </svg>
-  );
-}
-
-/** Locale toggle:
-<<<<<<< HEAD
- * EN UI → show Nepal flag (from /public/nepal.svg) to switch to Nepali
- * NP UI → show EN text to switch back to English
-=======
- * EN UI → show Nepal flag (switches to Nepali)
- * NP UI → show EN text (switches to English)
->>>>>>> a780eecd
- */
-function InlineLocaleToggle() {
-  const { lang, setLang } = useI18n();
-  if (lang === 'en') {
-    return (
-      <button
-        onClick={() => setLang('np')}
-        aria-label="Switch to Nepali"
-<<<<<<< HEAD
-        className={styles.localeBtn}
-        title="Switch to नेपाली"
-      >
-        <img src="/nepal.svg" alt="" width={26} height={26} className={styles.flagImg} />
-=======
-        className="inline-flex items-center justify-center rounded-full border border-white/15 px-2 py-1 hover:bg-white/5"
-        title="Switch to नेपाली"
-      >
-        <FlagNP />
->>>>>>> a780eecd
-      </button>
-    );
-  }
-  return (
-    <button
-      onClick={() => setLang('en')}
-      aria-label="Switch to English"
-<<<<<<< HEAD
-      className={styles.localeBtn}
-      title="Switch to English"
-    >
-      <span className={styles.enBadge}>EN</span>
-=======
-      className="inline-flex items-center justify-center rounded-full border border-white/15 px-2 py-1 hover:bg-white/5 font-semibold"
-      title="Switch to English"
-    >
-      EN
->>>>>>> a780eecd
-    </button>
-  );
-}
 
 export default function Nav() {
   const [open, setOpen] = useState(false);
@@ -168,61 +66,64 @@
           </div>
         </Link>
 
-<<<<<<< HEAD
-        {/* Right: language, login/dashboard icon, hamburger — same across breakpoints */}
-        <div className={styles.actions}>
-          <InlineLocaleToggle />
+        {/* Desktop links */}
+        <nav className={styles.navDesktop} aria-label="Primary">
+          <Link href="/why" className={styles.link}>Why</Link>
+          <Link href="/how" className={styles.link}>How</Link>
+          <Link href="/what" className={styles.link}>What</Link>
+          <Link href="/#manifesto" className={styles.link}>Manifesto</Link>
+          <Link href="/polls" className={styles.link}>Polls</Link>
+          <Link href="/proposals" className={styles.link}>Proposals</Link>
+          <Link href="/members" className={styles.link}>Members</Link>
+          <Link href="/blog" className={styles.link}>Blog</Link>
+          <Link href="/faq#dao" className={styles.link}>FAQ</Link>
+        </nav>
 
+        {/* Right side: language + auth */}
+        <div className={styles.navDesktop} aria-label="Actions" style={{ gap: 12 }}>
+          <LocaleSwitch />
           {auth === 'signedIn' ? (
-            <Link href="/dashboard" aria-label="Dashboard" className={styles.iconBtn}>
-              <BlueLoginIcon />
-            </Link>
+            <>
+              <Link href="/dashboard" className={styles.link}>Dashboard</Link>
+              <form action="/api/auth/logout" method="post">
+                <button className={styles.link} type="submit">Logout</button>
+              </form>
+            </>
           ) : (
-            <Link href="/login" aria-label="Sign in" className={styles.iconBtn}>
-=======
-        {/* Right: language, login/dashboard icon, hamburger */}
-        <div className="flex items-center gap-3">
-          <InlineLocaleToggle />
-
-          {auth === 'signedIn' ? (
-            <Link href="/dashboard" aria-label="Dashboard">
-              <BlueLoginIcon />
-            </Link>
-          ) : (
-            <Link href="/login" aria-label="Sign in">
->>>>>>> a780eecd
-              <BlueLoginIcon />
-            </Link>
+            <>
+              <Link href="/login" className={styles.link}>Login</Link>
+              <Link
+                href="/join"
+                className={styles.link}
+                style={{ background: 'rgb(251 191 36)', color: '#111', padding: '6px 12px', borderRadius: 9999, fontWeight: 700 }}
+              >
+                Join
+              </Link>
+            </>
           )}
 
-<<<<<<< HEAD
-          {/* Hamburger always visible */}
-=======
-          {/* Hamburger — forced visible on desktop too */}
->>>>>>> a780eecd
-          <button
-            ref={btnRef}
-            className={styles.burger}
-            aria-label="Menu"
-<<<<<<< HEAD
-            aria-controls="global-drawer"
-            aria-expanded={open}
-            onClick={() => setOpen(v => !v)}
-=======
-            aria-controls="mobile-menu"
-            aria-expanded={open}
-            onClick={() => setOpen(v => !v)}
-            style={{ display: 'inline-flex', alignItems: 'center', justifyContent: 'center' }} // override any desktop hide
->>>>>>> a780eecd
-          >
-            <span className={styles.burgerBar} />
-            <span className={styles.burgerBar} />
-            <span className={styles.burgerBar} />
-          </button>
-        </div>
+        {/* Mobile burger */}
+        <button
+          ref={btnRef}
+          className={styles.burger}
+          aria-label="Menu"
+          aria-controls="mobile-menu"
+          aria-expanded={open}
+          onClick={() => setOpen((v) => !v)}
+        >
+          <span className={styles.burgerBar} />
+          <span className={styles.burgerBar} />
+          <span className={styles.burgerBar} />
+        </button>
       </div>
 
-<<<<<<< HEAD
+      {/* Mobile drawer */}
+      <div id="mobile-menu" ref={menuRef} className={`${styles.navMobile} ${open ? styles.open : ''}`}>
+        <div className={styles.mobileLink} style={{ display: 'flex', justifyContent: 'space-between', alignItems: 'center' }}>
+          <span>Language</span>
+          <LocaleSwitch />
+        </div>
+
       {/* Drawer — works on desktop & mobile */}
       <div id="global-drawer" ref={menuRef} className={`${styles.drawer} ${open ? styles.open : ''}`}>
         <nav className={styles.drawerBody} aria-label="Menu">
@@ -238,44 +139,19 @@
 
           <div className={styles.drawerDivider} />
 
-          {auth === 'signedIn' ? (
-            <Link href="/dashboard" className={styles.drawerLink} onClick={() => setOpen(false)}>Dashboard</Link>
-          ) : (
-            <Link href="/login" className={styles.drawerLink} onClick={() => setOpen(false)}>Sign in</Link>
-          )}
-
-          <div className={styles.drawerDivider} />
-
-          <div className={styles.drawerRow}>
-            <span>Language</span>
-            <InlineLocaleToggle />
-          </div>
-        </nav>
-        <button className={styles.backdrop} aria-label="Close menu" onClick={() => setOpen(false)} />
-=======
-      {/* Drawer (used on all breakpoints) */}
-      <div id="mobile-menu" ref={menuRef} className={`${styles.navMobile} ${open ? styles.open : ''}`}>
-        <div className={styles.mobileLink} style={{ display: 'flex', justifyContent: 'space-between', alignItems: 'center' }}>
-          <span>Language</span>
-          <InlineLocaleToggle />
-        </div>
-
-        <Link href="/why" className={styles.mobileLink} onClick={() => setOpen(false)}>Why</Link>
-        <Link href="/how" className={styles.mobileLink} onClick={() => setOpen(false)}>How</Link>
-        <Link href="/what" className={styles.mobileLink} onClick={() => setOpen(false)}>What</Link>
-        <Link href="/#manifesto" className={styles.mobileLink} onClick={() => setOpen(false)}>Manifesto</Link>
-        <Link href="/polls" className={styles.mobileLink} onClick={() => setOpen(false)}>Polls</Link>
-        <Link href="/proposals" className={styles.mobileLink} onClick={() => setOpen(false)}>Proposals</Link>
-        <Link href="/members" className={styles.mobileLink} onClick={() => setOpen(false)}>Members</Link>
-        <Link href="/blog" className={styles.mobileLink} onClick={() => setOpen(false)}>Blog</Link>
-        <Link href="/faq#dao" className={styles.mobileLink} onClick={() => setOpen(false)}>FAQ</Link>
-
         {auth === 'signedIn' ? (
-          <Link href="/dashboard" className={styles.mobileLink} onClick={() => setOpen(false)}>Dashboard</Link>
+          <>
+            <Link href="/dashboard" className={styles.mobileLink} onClick={() => setOpen(false)}>Dashboard</Link>
+            <form action="/api/auth/logout" method="post" className={styles.mobileLink}>
+              <button type="submit">Logout</button>
+            </form>
+          </>
         ) : (
-          <Link href="/login" className={styles.mobileLink} onClick={() => setOpen(false)}>Sign in</Link>
+          <>
+            <Link href="/login" className={styles.mobileLink} onClick={() => setOpen(false)}>Login</Link>
+            <Link href="/join" className={styles.mobileLink} onClick={() => setOpen(false)}>Join</Link>
+          </>
         )}
->>>>>>> a780eecd
       </div>
     </header>
   );
