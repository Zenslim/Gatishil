// lib/supabase/browser.ts
'use client';

import { createBrowserClient, type SupabaseClient } from '@supabase/ssr';

declare global {
  // eslint-disable-next-line no-var
  var __supabaseBrowser__: SupabaseClient<any, 'public', any> | undefined;
}

/**
 * Singleton Supabase browser client.
 * Prevents "Multiple GoTrueClient instances" warning and storage key clashes.
 */
export function supabaseBrowser(): SupabaseClient {
  if (typeof window === 'undefined') {
    throw new Error('supabaseBrowser() called on the server');
  }
  if (!globalThis.__supabaseBrowser__) {
    globalThis.__supabaseBrowser__ = createBrowserClient(
      process.env.NEXT_PUBLIC_SUPABASE_URL!,
      process.env.NEXT_PUBLIC_SUPABASE_ANON_KEY!,
      {
        auth: {
          autoRefreshToken: true,
          persistSession: true,
          detectSessionInUrl: true,
          storageKey: 'gatishil.auth.v1', // unique storage key
        },
      },
    );
  }
<<<<<<< HEAD

  singleton = createBrowserClient(url, anon, {
    auth: {
      persistSession: true,
      autoRefreshToken: true,
      detectSessionInUrl: true,
      storageKey: 'gatishil.auth.token',
    },
  });

  singleton.auth.onAuthStateChange((event, session) => {
    // When a user signs in (OTP/magic link) or when tokens auto-refresh,
    // sync cookies so server-side middleware recognizes the session.
    if (event === 'SIGNED_IN' || event === 'TOKEN_REFRESHED') {
      void syncSessionCookies(session);
    }
  });

  return singleton;
}

// Handy proxy so you can `import { supabase } from '...'` anywhere on the client.
export const supabase: SupabaseClient = new Proxy({} as SupabaseClient, {
  get(_target, prop, receiver) {
    const instance = getSupabaseBrowser();
    const value = Reflect.get(instance as object, prop, receiver);
    return typeof value === 'function' ? value.bind(instance) : value;
  },
});

export const getSupabaseBrowserClient = getSupabaseBrowser;
=======
  return globalThis.__supabaseBrowser__;
}
>>>>>>> 9f171ebd
<|MERGE_RESOLUTION|>--- conflicted
+++ resolved
@@ -30,26 +30,7 @@
       },
     );
   }
-<<<<<<< HEAD
-
-  singleton = createBrowserClient(url, anon, {
-    auth: {
-      persistSession: true,
-      autoRefreshToken: true,
-      detectSessionInUrl: true,
-      storageKey: 'gatishil.auth.token',
-    },
-  });
-
-  singleton.auth.onAuthStateChange((event, session) => {
-    // When a user signs in (OTP/magic link) or when tokens auto-refresh,
-    // sync cookies so server-side middleware recognizes the session.
-    if (event === 'SIGNED_IN' || event === 'TOKEN_REFRESHED') {
-      void syncSessionCookies(session);
-    }
-  });
-
-  return singleton;
+  return globalThis.__supabaseBrowser__;
 }
 
 // Handy proxy so you can `import { supabase } from '...'` anywhere on the client.
@@ -61,8 +42,4 @@
   },
 });
 
-export const getSupabaseBrowserClient = getSupabaseBrowser;
-=======
-  return globalThis.__supabaseBrowser__;
-}
->>>>>>> 9f171ebd
+export const getSupabaseBrowserClient = getSupabaseBrowser;