import { cookies } from 'next/headers';
import { NextResponse } from 'next/server';
import { createServerClient, type CookieOptions } from '@supabase/ssr';

type CookieDescriptor = {
  name: string;
  value: string;
  options?: CookieOptions;
};

<<<<<<< HEAD
type SupabaseWithCommit = ReturnType<typeof createServerClient> & {
  commitCookies: (response?: NextResponse) => void;
};

function normaliseOptions(options?: CookieOptions) {
  return {
    ...options,
    path: options?.path ?? '/',
    httpOnly: options?.httpOnly ?? true,
    sameSite: (options?.sameSite as CookieOptions['sameSite']) ?? 'lax',
    secure: options?.secure ?? true,
  } satisfies CookieOptions;
}

export function getSupabaseServer(resp?: NextResponse): SupabaseWithCommit {
=======
export function getSupabaseServer(resp?: NextResponse) {
>>>>>>> 4f949609
  const url = process.env.NEXT_PUBLIC_SUPABASE_URL!;
  const anon = process.env.NEXT_PUBLIC_SUPABASE_ANON_KEY!;
  if (!url || !anon) throw new Error('Missing Supabase env');

  const store = cookies();
<<<<<<< HEAD
  const pending: CookieDescriptor[] = [];

  const queueSet = (name: string, value: string, options?: CookieOptions) => {
    pending.push({ name, value, options: normaliseOptions(options) });
  };

  const queueRemove = (name: string, options?: CookieOptions) => {
    pending.push({
      name,
      value: '',
      options: {
        ...normaliseOptions(options),
        maxAge: 0,
        expires: new Date(0),
      },
    });
  };

  const supabase = createServerClient(url, anon, {
    cookies: {
      get(name: string) {
        return store.get(name)?.value;
      },
      getAll() {
        return store.getAll().map(({ name, value }) => ({ name, value }));
      },
      set(name: string, value: string, options?: CookieOptions) {
        queueSet(name, value, options);
      },
      setAll(cookieList: CookieDescriptor[]) {
        for (const { name, value, options } of cookieList) {
          queueSet(name, value, options);
        }
      },
      remove(name: string, options?: CookieOptions) {
        queueRemove(name, options);
      },
      delete(name: string, options?: CookieOptions) {
        queueRemove(name, options);
      },
=======
  const writer = resp ? resp.cookies : store;

  const applySet = (name: string, value: string, options?: CookieOptions) => {
    writer.set({
      name,
      value,
      ...options,
      path: options?.path ?? '/',
      httpOnly: options?.httpOnly ?? true,
      sameSite: (options?.sameSite as CookieOptions['sameSite']) ?? 'lax',
      secure: options?.secure ?? true,
    });
  };

  const applyRemove = (name: string, options?: CookieOptions) => {
    writer.set({
      name,
      value: '',
      ...options,
      path: options?.path ?? '/',
      httpOnly: options?.httpOnly ?? true,
      sameSite: (options?.sameSite as CookieOptions['sameSite']) ?? 'lax',
      secure: options?.secure ?? true,
      maxAge: 0,
      expires: new Date(0),
    });
  };

  const methods = {
    get(name: string) {
      return store.get(name)?.value;
    },
    getAll() {
      return store.getAll().map(({ name, value }) => ({ name, value }));
    },
    set(name: string, value: string, options?: CookieOptions) {
      applySet(name, value, options);
>>>>>>> 4f949609
    },
    setAll(cookieList: CookieDescriptor[]) {
      for (const { name, value, options } of cookieList) {
        applySet(name, value, options);
      }
    },
    remove(name: string, options?: CookieOptions) {
      applyRemove(name, options);
    },
    delete(name: string, options?: CookieOptions) {
      applyRemove(name, options);
    },
  } as const;

  return createServerClient(url, anon, {
    cookies: methods,
  });

  const commitCookies = (response?: NextResponse) => {
    if (pending.length === 0) return;
    const target = response?.cookies ?? resp?.cookies;

    if (target) {
      for (const { name, value, options } of pending) {
        target.set({ name, value, ...options });
      }
    } else {
      const fallback = cookies();
      for (const { name, value, options } of pending) {
        fallback.set({ name, value, ...options });
      }
    }

    pending.length = 0;
  };

  return Object.assign(supabase, { commitCookies });
}<|MERGE_RESOLUTION|>--- conflicted
+++ resolved
@@ -8,7 +8,6 @@
   options?: CookieOptions;
 };
 
-<<<<<<< HEAD
 type SupabaseWithCommit = ReturnType<typeof createServerClient> & {
   commitCookies: (response?: NextResponse) => void;
 };
@@ -24,15 +23,11 @@
 }
 
 export function getSupabaseServer(resp?: NextResponse): SupabaseWithCommit {
-=======
-export function getSupabaseServer(resp?: NextResponse) {
->>>>>>> 4f949609
   const url = process.env.NEXT_PUBLIC_SUPABASE_URL!;
   const anon = process.env.NEXT_PUBLIC_SUPABASE_ANON_KEY!;
   if (!url || !anon) throw new Error('Missing Supabase env');
 
   const store = cookies();
-<<<<<<< HEAD
   const pending: CookieDescriptor[] = [];
 
   const queueSet = (name: string, value: string, options?: CookieOptions) => {
@@ -73,45 +68,6 @@
       delete(name: string, options?: CookieOptions) {
         queueRemove(name, options);
       },
-=======
-  const writer = resp ? resp.cookies : store;
-
-  const applySet = (name: string, value: string, options?: CookieOptions) => {
-    writer.set({
-      name,
-      value,
-      ...options,
-      path: options?.path ?? '/',
-      httpOnly: options?.httpOnly ?? true,
-      sameSite: (options?.sameSite as CookieOptions['sameSite']) ?? 'lax',
-      secure: options?.secure ?? true,
-    });
-  };
-
-  const applyRemove = (name: string, options?: CookieOptions) => {
-    writer.set({
-      name,
-      value: '',
-      ...options,
-      path: options?.path ?? '/',
-      httpOnly: options?.httpOnly ?? true,
-      sameSite: (options?.sameSite as CookieOptions['sameSite']) ?? 'lax',
-      secure: options?.secure ?? true,
-      maxAge: 0,
-      expires: new Date(0),
-    });
-  };
-
-  const methods = {
-    get(name: string) {
-      return store.get(name)?.value;
-    },
-    getAll() {
-      return store.getAll().map(({ name, value }) => ({ name, value }));
-    },
-    set(name: string, value: string, options?: CookieOptions) {
-      applySet(name, value, options);
->>>>>>> 4f949609
     },
     setAll(cookieList: CookieDescriptor[]) {
       for (const { name, value, options } of cookieList) {
