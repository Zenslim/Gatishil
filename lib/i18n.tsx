'use client';
<<<<<<< HEAD
import React, { createContext, useContext, useEffect, useMemo, useRef, useState } from 'react';
import { createBrowserSupabase } from '@/lib/supa';
=======
import React, { createContext, useContext, useEffect, useMemo, useRef, useState, useCallback } from 'react';
>>>>>>> 2f425487
import en from '@/locales/en.json';
import np from '@/locales/np.json';

type Dict = Record<string, string>;
type Lang = 'en' | 'np';

const base: Record<'en'|'np', Dict> = { en, np };

type CtxType = {
  lang: Lang;
  setLang: (l: Lang) => void;
  t: (key: string, fallback?: string) => string;
};

const Ctx = createContext<CtxType | null>(null);

function detectInitialLang(): Lang {
  if (typeof window === 'undefined') return 'en';
  const stored = window.localStorage.getItem('lang');
  if (stored === 'en' || stored === 'np') return stored;
  const nav = window.navigator?.language?.toLowerCase() || '';
  if (nav.startsWith('ne') || nav.startsWith('hi')) return 'np';
  return 'en';
}

async function autoTranslate(key: string, english: string): Promise<string | null> {
  try {
    const res = await fetch('/api/i18n/auto', {
      method: 'POST',
      headers: { 'Content-Type': 'application/json' },
      body: JSON.stringify({ key, source: 'en', target: 'np', text: english }),
      cache: 'no-store'
    });
    if (!res.ok) return null;
    const data = await res.json();
    return data.translated ?? null;
  } catch {
    return null;
  }
}

export function I18nProvider({ children }: { children: React.ReactNode }) {
  const [lang, setLangState] = useState<Lang>('en');
  const [dyn, setDyn] = useState<Record<Lang, Dict>>({ en: {}, np: {} });
  const [overrides, setOverrides] = useState<Record<Lang, Dict>>({ en: {}, np: {} });
  const inflight = useRef(new Set<string>());
<<<<<<< HEAD
  const overridesRef = useRef<Record<Lang, Dict>>(overrides);

  useEffect(() => { setLangState(detectInitialLang()); }, []);

  useEffect(() => { overridesRef.current = overrides; }, [overrides]);

  useEffect(() => {
    let cancelled = false;
    async function preload() {
      try {
        const supa = createBrowserSupabase();
        const [cacheRes, overridesRes] = await Promise.all([
          supa.from('i18n_cache').select('key, lang, translated_text'),
          supa.from('i18n_overrides').select('key, np_text'),
        ]);
        if (cancelled) return;

        if (!cacheRes.error && cacheRes.data) {
          setDyn(prev => {
            const next: Record<Lang, Dict> = {
              en: { ...prev.en },
              np: { ...prev.np },
            };
            for (const row of cacheRes.data) {
              if (!row?.key || !row?.lang) continue;
              const lang = row.lang as Lang;
              if (lang !== 'en' && lang !== 'np') continue;
              if (typeof row.translated_text !== 'string') continue;
              next[lang][row.key] = row.translated_text;
            }
            return next;
          });
        }

        if (!overridesRes.error && overridesRes.data) {
          setOverrides(prev => {
            const next: Record<Lang, Dict> = {
              en: { ...prev.en },
              np: { ...prev.np },
            };
            for (const row of overridesRes.data) {
              if (!row?.key) continue;
              next.np[row.key] = row.np_text ?? '';
            }
            return next;
          });
        }
      } catch (err) {
        console.error('Failed to preload i18n cache', err);
      }
    }

    preload();
    return () => { cancelled = true; };
  }, []);

  function setLang(next: Lang) {
=======
  const hasFetchedCache = useRef(false);

  const logMissing = useCallback((key: string, english: string) => {
    try {
      const context =
        typeof window !== 'undefined'
          ? `${window.location.pathname}${window.location.search ?? ''}`
          : undefined;

      const body = JSON.stringify({
        key,
        text: english,
        ...(context ? { context } : {}),
      });

      void fetch('/api/i18n/missing', {
        method: 'POST',
        headers: { 'Content-Type': 'application/json' },
        body,
        keepalive: true,
      }).catch(() => {});
    } catch {
      // ignore logging errors entirely to avoid UI impact
    }
  }, []);

  useEffect(() => { setLangState(detectInitialLang()); }, []);

  useEffect(() => {
    if (typeof window === 'undefined') return;
    if (lang !== 'np') return;
    if (hasFetchedCache.current) return;
    hasFetchedCache.current = true;

    let cancelled = false;

    fetch('/api/i18n/cache', { cache: 'no-store' })
      .then((res) => (res.ok ? res.json() : null))
      .then((data: Record<string, string> | null) => {
        if (cancelled || !data) return;
        setDyn((prev) => ({
          ...prev,
          np: { ...prev.np, ...data },
        }));
      })
      .catch(() => {
        /* ignore fetch failures */
      });

    return () => {
      cancelled = true;
    };
  }, [lang]);

  const setLang = useCallback((next: Lang) => {
>>>>>>> 2f425487
    setLangState(next);
    try {
      if (typeof window !== 'undefined') {
        window.localStorage.setItem('lang', next);
      }
    } catch {}
  }, []);

<<<<<<< HEAD
  const t = (key: string, fallback?: string) => {
    const overrideDict = overrides[lang] ?? {};
    if (overrideDict[key]) return overrideDict[key];
=======
  const t = useCallback((key: string, fallback?: string) => {
>>>>>>> 2f425487
    const dict = { ...base[lang], ...dyn[lang] };
    if (dict[key]) return dict[key];
    // if missing NP, auto-translate from EN (or provided fallback)
    if (lang === 'np') {
      const enText = base.en[key] ?? fallback ?? key;
      if (!inflight.current.has(key)) {
        inflight.current.add(key);
        logMissing(key, enText);
        autoTranslate(key, enText).then((translated) => {
          inflight.current.delete(key);
          if (translated) {
            setDyn(prev => {
              if (overridesRef.current.np[key]) return prev;
              return {
                ...prev,
                np: { ...prev.np, [key]: translated }
              };
            });
          }
        });
      }
      // show EN until NP arrives
      return enText;
    }
    // default EN
    return base.en[key] ?? fallback ?? key;
  }, [dyn, lang]);

<<<<<<< HEAD
  const value = useMemo(() => ({ lang, setLang, t }), [lang, dyn, overrides]);
=======
  const value = useMemo(() => ({ lang, setLang, t }), [lang, setLang, t, dyn]);
>>>>>>> 2f425487

  return <Ctx.Provider value={value}>{children}</Ctx.Provider>;
}

export function useI18n() {
  const ctx = useContext(Ctx);
  if (!ctx) throw new Error('useI18n must be used within <I18nProvider>');
  return ctx;
}

export function useT() { return useI18n().t; }<|MERGE_RESOLUTION|>--- conflicted
+++ resolved
@@ -1,10 +1,6 @@
 'use client';
-<<<<<<< HEAD
 import React, { createContext, useContext, useEffect, useMemo, useRef, useState } from 'react';
 import { createBrowserSupabase } from '@/lib/supa';
-=======
-import React, { createContext, useContext, useEffect, useMemo, useRef, useState, useCallback } from 'react';
->>>>>>> 2f425487
 import en from '@/locales/en.json';
 import np from '@/locales/np.json';
 
@@ -51,7 +47,6 @@
   const [dyn, setDyn] = useState<Record<Lang, Dict>>({ en: {}, np: {} });
   const [overrides, setOverrides] = useState<Record<Lang, Dict>>({ en: {}, np: {} });
   const inflight = useRef(new Set<string>());
-<<<<<<< HEAD
   const overridesRef = useRef<Record<Lang, Dict>>(overrides);
 
   useEffect(() => { setLangState(detectInitialLang()); }, []);
@@ -109,63 +104,6 @@
   }, []);
 
   function setLang(next: Lang) {
-=======
-  const hasFetchedCache = useRef(false);
-
-  const logMissing = useCallback((key: string, english: string) => {
-    try {
-      const context =
-        typeof window !== 'undefined'
-          ? `${window.location.pathname}${window.location.search ?? ''}`
-          : undefined;
-
-      const body = JSON.stringify({
-        key,
-        text: english,
-        ...(context ? { context } : {}),
-      });
-
-      void fetch('/api/i18n/missing', {
-        method: 'POST',
-        headers: { 'Content-Type': 'application/json' },
-        body,
-        keepalive: true,
-      }).catch(() => {});
-    } catch {
-      // ignore logging errors entirely to avoid UI impact
-    }
-  }, []);
-
-  useEffect(() => { setLangState(detectInitialLang()); }, []);
-
-  useEffect(() => {
-    if (typeof window === 'undefined') return;
-    if (lang !== 'np') return;
-    if (hasFetchedCache.current) return;
-    hasFetchedCache.current = true;
-
-    let cancelled = false;
-
-    fetch('/api/i18n/cache', { cache: 'no-store' })
-      .then((res) => (res.ok ? res.json() : null))
-      .then((data: Record<string, string> | null) => {
-        if (cancelled || !data) return;
-        setDyn((prev) => ({
-          ...prev,
-          np: { ...prev.np, ...data },
-        }));
-      })
-      .catch(() => {
-        /* ignore fetch failures */
-      });
-
-    return () => {
-      cancelled = true;
-    };
-  }, [lang]);
-
-  const setLang = useCallback((next: Lang) => {
->>>>>>> 2f425487
     setLangState(next);
     try {
       if (typeof window !== 'undefined') {
@@ -174,13 +112,9 @@
     } catch {}
   }, []);
 
-<<<<<<< HEAD
   const t = (key: string, fallback?: string) => {
     const overrideDict = overrides[lang] ?? {};
     if (overrideDict[key]) return overrideDict[key];
-=======
-  const t = useCallback((key: string, fallback?: string) => {
->>>>>>> 2f425487
     const dict = { ...base[lang], ...dyn[lang] };
     if (dict[key]) return dict[key];
     // if missing NP, auto-translate from EN (or provided fallback)
@@ -209,11 +143,7 @@
     return base.en[key] ?? fallback ?? key;
   }, [dyn, lang]);
 
-<<<<<<< HEAD
   const value = useMemo(() => ({ lang, setLang, t }), [lang, dyn, overrides]);
-=======
-  const value = useMemo(() => ({ lang, setLang, t }), [lang, setLang, t, dyn]);
->>>>>>> 2f425487
 
   return <Ctx.Provider value={value}>{children}</Ctx.Provider>;
 }
